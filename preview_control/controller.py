"""
References
[1] "A tutorial on preview control systems", Tabaka (2003).
[2] "hinfsyn: Compute H-infinity optimal controller", Mathworks. 
"""
import scipy
import numpy as np
import control as ct
import scipy.linalg
from . import util


def get_design_system(Ap, Bp, Cp, Dp, Q, R):
    """The design system is constructed from the given
    discrete-time system and cost matrices Q,R. The input
    to the design system is the difference in input to
    the original system; also, d(t) is the difference in
    reference signals. See section 4 in [1]. The output
    of the new system is z = [Q^1/2 e; R^1/2 u].

    The signal dimensions are assumed
        x:              n
        r, d, y, e:     k
        u:              m

    :param Ap: (n,n)
    :param Bp: (n,m)
    :param Cp: (k,n)
    :param Dp: (k,m)
    :param Q: (k,k)
    :param R: (m,m)
    :return:
        A: (n+k,n+k)
        B: (n+k, m)
        C: (k+m, n+k)
        D: (k+m, m)
        E: (n+k, n)
    """
    n = Ap.shape[0]  # no. states
    m = Bp.shape[1]  # no. inputs
    k = Cp.shape[0]  # no. measurements

    A = np.block([
        [Ap, np.zeros(shape=(n, k))],
        [-Cp, np.eye(k)],
    ])
    B = np.block([
        [Bp],
        [-Dp],
    ])
    C = np.block([
        [np.zeros(shape=(k, n)), np.sqrt(Q)],
        [np.zeros(shape=(m, n)), np.zeros(shape=(m, k))],
    ])
    D = np.block([
        [np.zeros(shape=(k, m))],
        [np.sqrt(R)]
    ])
    E = np.block([
        [np.zeros(shape=(n, k))],
        [np.eye(k)]
    ])

    assert A.shape == (n + k, n + k)
    assert B.shape == (n + k, m)
    assert C.shape == (k + m, k + n)
    assert D.shape == (k + m, m)
    assert E.shape == (n + k, k)

    return A, B, C, D, E


def design_system_lqr(A, B, Q, R):
    """Compute lqr feedback for system returned by get_design_system.
    """
    k = Q.shape[0]  # no. errors
    n = A.shape[0] - k  # no. states

    Qd = np.block([
        [np.zeros(shape=(n, n)), np.zeros(shape=(n, k))],
        [np.zeros(shape=(k, n)), Q]
    ])
    assert Qd.shape[0] == A.shape[0]
    assert Qd.shape[1] == A.shape[0]

    K, S, E = ct.dlqr(A, B, Qd, R)  # K is (1, n+k)
    assert K.shape == (1, n+k)

    K_state = K[:, :n]
    K_error = K[:, n:]

    return K_state, K_error


def get_preview_system(A, B, C, D, E, h):
    """Augment the design system with `h` preview vectors. See 3.2 section [1].
    In this function, k is the reference dimension.
    """
    n = A.shape[0]  # state dimension
    m = B.shape[1]  # input dimension
    k = E.shape[1]  # disturbance dimension
    r = k*(h+1)     # length of preview vector
    n_underlying = n - k

    Ad = np.block([
        [np.eye(k) if i==j+1 else np.zeros(shape=(k, k)) for i in range(h+1)] for j in range(h+1)
    ])
    Bd = np.block([
        [np.eye(k)] if i == h else [np.zeros(shape=(k, k))] for i in range(h+1)
    ])

    F = np.block([
        [A, E, np.zeros(shape=(n, k*h))],
        [np.zeros(shape=(r, n)), Ad],
    ])
    G = np.block([
        [B],
        [np.zeros(shape=(r, m))],
    ])
    L = np.block([
        [np.zeros(shape=(n, k))],
        [Bd],
    ])
    H = np.block([C, np.zeros(shape=(k+m, r))])

    assert Ad.shape == (r, r)
    assert Bd.shape == (r, k)
    assert F.shape == (n+r, n+r)
    assert G.shape == (n+r, m)
    assert L.shape == (n+r, k)
    assert H.shape == (k+m, k+n_underlying+r)
    assert D.shape == (k+m, m)

    return F, G, L, H, D


def design_system_lqr_preview(A, B, E, Q, R, h):
    n = A.shape[0]  # state dimension
    m = B.shape[1]  # input dimension
    k = E.shape[1]  # disturbance/error dimension
    r = k*(h+1)     # length of preview vector
    n_underlying = n - k

    Ad = np.block([
        [np.eye(k) if i==j+1 else np.zeros(shape=(k, k)) for i in range(h+1)] for j in range(h+1)
    ])
    F = np.block([
        [A, E, np.zeros(shape=(n, k*h))],
        [np.zeros(shape=(r, n)), Ad],
    ])
    G = np.block([
        [B],
        [np.zeros(shape=(r, m))],
    ])

    Qd = scipy.linalg.block_diag(
        np.zeros(shape=(n_underlying, n_underlying)),
        Q,
        np.zeros(shape=(r, r))
    )
    Rd = R

    assert Qd.shape == (n_underlying+k+r, n_underlying+k+r)
    assert Rd.shape == (m, m)

    K, S, E = ct.dlqr(F, G, Qd, Rd)
    K_x = K[:, :n_underlying]
    K_e = K[:, n_underlying:n_underlying+k]
    K_r = K[:, n_underlying+k:]

    assert K_x.shape == (1, n_underlying)
    assert K_e.shape == (1, k)
    assert K_r.shape == (1, h+1)

    return K_x, K_e, K_r


def preview_system_h_infinity(F, G, L, H, D):
    """todo: hinfsyn not supported yet in python-control
    """
    zeta_dim = F.shape[0]
    ref_dim = L.shape[1]
    u_dim = D.shape[1]

    assert H.shape[0] == D.shape[0]
    assert H.shape[1] == zeta_dim

    P11 = F
    P12 = np.block([L, G])
    P21 = np.block([[H], [np.eye(zeta_dim)]])
    P22 = np.block([
        [np.zeros(shape=(H.shape[0], ref_dim)), D],
        [np.zeros(shape=(zeta_dim, ref_dim)), np.zeros(shape=(zeta_dim, u_dim))]
    ])
    P = ct.ss(P11, P12, P21, P22, dt=True)

    K, CL, gam, rcond = ct.hinfsyn(P, nmeas=zeta_dim, ncon=u_dim)
    K_state = K[:zeta_dim]
    K_e = K[zeta_dim:zeta_dim+ref_dim]
    K_r = K[zeta_dim+ref_dim:]

    assert K_state.shape[1] == zeta_dim
    assert K_r.shape[1] == ref_dim
    assert K_e.shape[1] == ref_dim

    return K_state, K_e, K_r


<<<<<<< HEAD
class SimpleController:
    def __init__(self, Ap, Bp, Q, R):
        ctrb = ct.ctrb(Ap, Bp)
        if ctrb.shape[0] != np.linalg.matrix_rank(ctrb):
            raise ValueError("system not controllable")

        self.K_state, S, E = ct.dlqr(Ap, Bp, Q, R)
        
    def control(self, x):
        return -self.K_state @ x

    def update(self, error):
        pass

    def K(self):
        return self.K_state
    
    def reset(self):
        pass
=======
class Kalman:
    def __init__(self, Ap, Bp, Cp, Dp, Ep, Qn, Rn):
        """Kalman filter wrapper for discrete time system
        x_{t+1} = Ap @ x_t + Bp @ u + Ep @ w_t, y_t = Cp @ x_t + Dp @ u_t + v_t,
        where w_t is noise with covariance matrix Qn and v_t is noise with covariance
        matrix Rn.

        :param Ap: _description_
        :param Bp: _description_
        :param Cp: _description_
        :param Dp: _description_
        :param Ep: _description_
        :param Qn: _description_
        :param Rn: _description_
        """
        self.Ap = Ap
        self.Bp = Bp
        self.Cp = Cp
        self.Dp = Dp
        self.Ep = Ep
        self._xhat = np.zeros(shape=(Ap.shape[0], 1))

        self._L, _, _ = ct.dlqe(Ap, Ep, Cp, Qn, Rn)

        assert self._L.shape == self._xhat.shape

    def update(self, yk, uk):
        self._xhat = self.Ap @ self._xhat + self.Bp @ uk + self._L @ (yk - self.Cp @ self._xhat - self.Dp @ uk)

    def xhat(self):
        return self._xhat
>>>>>>> 8dcb37b8


class LQRController:
    def __init__(self, Ap, Bp, Cp, Dp, Q, R):
        ctrb = ct.ctrb(Ap, Bp)
        if ctrb.shape[0] != np.linalg.matrix_rank(ctrb):
            raise ValueError("system not controllable")

        self.e_accum = np.zeros(shape=(Q.shape[0], 1))

        self._A, self._B, self._C, self._D, self._E = get_design_system(Ap, Bp, Cp, Dp, Q, R)
        self.K_state, self.K_error = design_system_lqr(self._A, self._B, Q, R)

    def control(self, x):
        return -self.K_state @ x + -self.K_error @ self.e_accum

    def update(self, error):
        self.e_accum += error

    def K(self):
        return self.K_state
    
    def reset(self):
        self.e_accum = np.zeros_like(self.e_accum)


class LQRPreviewController:
    def __init__(self, Ap, Bp, Cp, Dp, Q, R, h):
        self.h = h
        C = ct.ctrb(Ap, Bp)
        if C.shape[0] != np.linalg.matrix_rank(C):
            raise ValueError("system not controllable")

        self.e_accum = np.zeros(shape=(Q.shape[0], 1))

        A, B, C, D, E = get_design_system(Ap, Bp, Cp, Dp, Q, R)
        self.K_x, self.K_e, self.K_r = design_system_lqr_preview(A, B, E, Q, R, h)
        
    def control(self, x, rs):
        u = self.K_x @ x + self.K_e @ self.e_accum + self.K_r @ rs
        return -u

    def update(self, error):
        self.e_accum += error

    def K(self):
        return self.K_x
    
    def reset(self):
        self.e_accum = np.zeros_like(self.e_accum)


class PreviewController:
    def __init__(self, Ap, Bp, Cp, Dp, Q, R, h):
        raise NotImplementedError("must implement hinfsys in python-control")

        C = ct.ctrb(Ap, Bp)
        if C.shape[0] != np.linalg.matrix_rank(C):
            raise ValueError("system not controllable")
        
        self.h = h
        self.e_accum = 0

        sys = get_design_system(Ap, Bp, Cp, Dp, Q, R)
        preview_sys = get_preview_system(*sys, h)
        self.K_state, self.K_e, self.K_r = preview_system_h_infinity(*preview_sys)

    def control(self, x, rs):
        u = self.K_state @ x + self.K_e @ self.e_accum + sum([ki @ ri for ki, ri in zip(self.K_r, rs)])
        return -u

    def update(self, error):
        self.e_accum += error<|MERGE_RESOLUTION|>--- conflicted
+++ resolved
@@ -206,7 +206,6 @@
     return K_state, K_e, K_r
 
 
-<<<<<<< HEAD
 class SimpleController:
     def __init__(self, Ap, Bp, Q, R):
         ctrb = ct.ctrb(Ap, Bp)
@@ -226,7 +225,8 @@
     
     def reset(self):
         pass
-=======
+
+
 class Kalman:
     def __init__(self, Ap, Bp, Cp, Dp, Ep, Qn, Rn):
         """Kalman filter wrapper for discrete time system
@@ -258,7 +258,6 @@
 
     def xhat(self):
         return self._xhat
->>>>>>> 8dcb37b8
 
 
 class LQRController:
